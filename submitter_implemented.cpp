--- conflicted
+++ resolved
@@ -114,36 +114,12 @@
 
 void th_infer(void)
 {
-<<<<<<< HEAD
     // FFT-based Ridge Classifier inference
     // Single FFT sample per window (Option A)
     
     if (original_features_ptr == nullptr) {
         current_anomaly_score = 0.0f;
         return;
-=======
-
-    
-    float total_mse = 0.0f;
-    float predicted_features[NUM_PCA_FEATURES];
-
-    for (int t = 0; t < NUM_VALID_TIMESTEPS_FOR_PREDICTION; t++)
-    {
-        ngrc_expand_features(original_features_ptr, t, expanded_vector_buffer);
-        ngrc_predict(expanded_vector_buffer, predicted_features);
-
-        int actual_timestep = t + MAX_ABS_DELAY + 1;
-        if (actual_timestep >= NUM_FRAMES)
-        {
-            break;
-        }
-
-        const float *actual_features =
-            original_features_ptr + (actual_timestep * NUM_PCA_FEATURES);
-
-        float timestep_mse = calculate_mse(predicted_features, actual_features);
-        total_mse += timestep_mse;
->>>>>>> 248c76bd
     }
 
     // Prepare FFT features with bias term
